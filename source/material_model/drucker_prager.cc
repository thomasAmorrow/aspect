--- conflicted
+++ resolved
@@ -36,7 +36,6 @@
     evaluate(const MaterialModel::MaterialModelInputs<dim> &in,
              MaterialModel::MaterialModelOutputs<dim> &out) const
     {
-<<<<<<< HEAD
       //set up additional output for the derivatives
       MaterialModel::MaterialModelDerivatives<dim> *derivatives;
       derivatives = out.template get_additional_output<MaterialModel::MaterialModelDerivatives<dim> >();
@@ -172,66 +171,7 @@
     }
 
 
-
-=======
-      for (unsigned int i=0; i < in.position.size(); ++i)
-        {
-          // For the very first time this function is called
-          // (the first iteration of the first timestep), this function is called
-          // with a zero input strain rate. We provide a representative reference
-          // strain rate for this case, which avoids division by zero and produces
-          // a representative first guess of the viscosities.
-          // In later iterations and timesteps we calculate the second moment
-          // invariant of the deviatoric strain rate tensor.
-          // This is equal to the negative of the second principle
-          // invariant calculated with the function second_invariant.
-
-          if (in.strain_rate.size() > 0 )
-            {
-              double strain_rate_dev_inv2 = ( (this->get_timestep_number() == 0 && in.strain_rate[i].norm() <= std::numeric_limits<double>::min()
-                                               && in.strain_rate[i].norm() == 0 )
-                                              ?
-                                              reference_strain_rate * reference_strain_rate
-                                              :
-                                              std::fabs(second_invariant(deviator(in.strain_rate[i]))));
-
-
-              // In later timesteps, we still need to care about cases of very small
-              // strain rates. We expect the viscosity to approach the maximum_viscosity
-              // in these cases. This check prevents a division-by-zero.
-              if (std::sqrt(strain_rate_dev_inv2) <= std::numeric_limits<double>::min())
-                out.viscosities[i] = maximum_viscosity;
-              // To avoid negative yield strengths and eventually viscosities,
-              // we make sure the pressure is not negative
-              else
-                {
-                  double strength = ( (dim==3)
-                                      ?
-                                      ( 6.0 * cohesion * std::cos(phi) + 2.0 * std::max(in.pressure[i],0.0) * std::sin(phi) )
-                                      / ( std::sqrt(3.0) * ( 3.0 + std::sin(phi) ) )
-                                      :
-                                      cohesion * std::cos(phi) + std::max(in.pressure[i],0.0) * std::sin(phi) );
-
-                  // Rescale the viscosity back onto the yield surface
-                  double viscosity = strength / ( 2.0 * std::sqrt(strain_rate_dev_inv2) );
-
-                  // Cut off the viscosity between a minimum and maximum value to avoid
-                  // a numerically unfavourable large viscosity range.
-                  double effective_viscosity = 1.0 / ( ( 1.0 / ( viscosity + minimum_viscosity ) ) + ( 1.0 / maximum_viscosity ) );
-
-                  out.viscosities[i] = effective_viscosity;
-                }
-            }
-          out.specific_heat[i] = reference_specific_heat;
-          out.thermal_conductivities[i] = thermal_k;
-          out.densities[i] = reference_rho * (1 - thermal_alpha * (in.temperature[i] - reference_T));
-          out.thermal_expansion_coefficients[i] = thermal_alpha;
-          out.compressibilities[i] = 0;
-
-        }
-    }
-
->>>>>>> 04524c12
+    
     template <int dim>
     double
     DruckerPrager<dim>::
@@ -240,11 +180,8 @@
       return reference_eta;
     }
 
-<<<<<<< HEAD
-
-
-=======
->>>>>>> 04524c12
+  
+  
     template <int dim>
     bool
     DruckerPrager<dim>::
